--- conflicted
+++ resolved
@@ -111,18 +111,11 @@
         return TYPE;
     }
 
-<<<<<<< HEAD
-    public final static class Factory extends AbstractProcessorFactory {
-
-        @Override
-        public SortProcessor doCreate(Map<String, Processor.Factory> registry, String processorTag,
-                                      Map<String, Object> config) throws Exception {
-=======
     public final static class Factory implements Processor.Factory {
 
         @Override
-        public SortProcessor create(String processorTag, Map<String, Object> config) throws Exception {
->>>>>>> d24cc65c
+        public SortProcessor create(Map<String, Processor.Factory> registry, String processorTag,
+                                    Map<String, Object> config) throws Exception {
             String field = ConfigurationUtils.readStringProperty(TYPE, processorTag, config, FIELD);
             try {
                 SortOrder direction = SortOrder.fromString(

/*
 * Licensed to Elasticsearch under one or more contributor
 * license agreements. See the NOTICE file distributed with
 * this work for additional information regarding copyright
 * ownership. Elasticsearch licenses this file to you under
 * the Apache License, Version 2.0 (the "License"); you may
 * not use this file except in compliance with the License.
 * You may obtain a copy of the License at
 *
 *    http://www.apache.org/licenses/LICENSE-2.0
 *
 * Unless required by applicable law or agreed to in writing,
 * software distributed under the License is distributed on an
 * "AS IS" BASIS, WITHOUT WARRANTIES OR CONDITIONS OF ANY
 * KIND, either express or implied.  See the License for the
 * specific language governing permissions and limitations
 * under the License.
 */

package org.elasticsearch.search.aggregations.metrics;

import org.apache.lucene.index.LeafReaderContext;
import org.elasticsearch.common.geo.GeoPoint;
import org.elasticsearch.common.lease.Releasables;
import org.elasticsearch.common.util.BigArrays;
import org.elasticsearch.common.util.DoubleArray;
import org.elasticsearch.common.util.LongArray;
import org.elasticsearch.index.fielddata.MultiGeoValues;
import org.elasticsearch.search.aggregations.Aggregator;
import org.elasticsearch.search.aggregations.InternalAggregation;
import org.elasticsearch.search.aggregations.LeafBucketCollector;
import org.elasticsearch.search.aggregations.LeafBucketCollectorBase;
import org.elasticsearch.search.aggregations.pipeline.PipelineAggregator;
import org.elasticsearch.search.aggregations.support.ValuesSource;
import org.elasticsearch.search.internal.SearchContext;

import java.io.IOException;
import java.util.List;
import java.util.Map;

/**
 * A geo metric aggregator that computes a geo-centroid from a {@code geo_point} type field
 */
final class GeoCentroidAggregator extends MetricsAggregator {
    private final ValuesSource.Geo valuesSource;
    private DoubleArray lonSum, lonCompensations, latSum, latCompensations;
    private LongArray counts;

    GeoCentroidAggregator(String name, SearchContext context, Aggregator parent,
                                    ValuesSource.Geo valuesSource, List<PipelineAggregator> pipelineAggregators,
                                    Map<String, Object> metaData) throws IOException {
        super(name, context, parent, pipelineAggregators, metaData);
        this.valuesSource = valuesSource;
        if (valuesSource != null) {
            final BigArrays bigArrays = context.bigArrays();
            lonSum = bigArrays.newDoubleArray(1, true);
            lonCompensations = bigArrays.newDoubleArray(1, true);
            latSum = bigArrays.newDoubleArray(1, true);
            latCompensations = bigArrays.newDoubleArray(1, true);
            counts = bigArrays.newLongArray(1, true);
        }
    }

    @Override
    public LeafBucketCollector getLeafCollector(LeafReaderContext ctx, LeafBucketCollector sub) throws IOException {
        if (valuesSource == null) {
            return LeafBucketCollector.NO_OP_COLLECTOR;
        }
        final BigArrays bigArrays = context.bigArrays();
        final MultiGeoValues values = valuesSource.geoValues(ctx);
        return new LeafBucketCollectorBase(sub, values) {
            @Override
            public void collect(int doc, long bucket) throws IOException {
                latSum = bigArrays.grow(latSum, bucket + 1);
                lonSum = bigArrays.grow(lonSum, bucket + 1);
                lonCompensations = bigArrays.grow(lonCompensations, bucket + 1);
                latCompensations = bigArrays.grow(latCompensations, bucket + 1);
                counts = bigArrays.grow(counts, bucket + 1);

                if (values.advanceExact(doc)) {
                    final int valueCount = values.docValueCount();
                    // increment by the number of points for this document
                    counts.increment(bucket, valueCount);
                    // Compute the sum of double values with Kahan summation algorithm which is more
                    // accurate than naive summation.
                    double sumLat = latSum.get(bucket);
                    double compensationLat = latCompensations.get(bucket);
                    double sumLon = lonSum.get(bucket);
                    double compensationLon = lonCompensations.get(bucket);

                    CompensatedSum compensatedSumLat = new CompensatedSum(sumLat, compensationLat);
                    CompensatedSum compensatedSumLon = new CompensatedSum(sumLon, compensationLon);

                    // update the sum
                    //
                    // this calculates the centroid of centroid of shapes when
                    // executing against geo-shape fields.
                    for (int i = 0; i < valueCount; ++i) {
                        MultiGeoValues.GeoValue value = values.nextValue();
                        //latitude
<<<<<<< HEAD
                        double correctedLat = value.lat() - compensationLat;
                        double newSumLat = sumLat + correctedLat;
                        compensationLat = (newSumLat - sumLat) - correctedLat;
                        sumLat = newSumLat;
                        //longitude
                        double correctedLon = value.lon() - compensationLon;
                        double newSumLon = sumLon + correctedLon;
                        compensationLon = (newSumLon - sumLon) - correctedLon;
                        sumLon = newSumLon;
=======
                        compensatedSumLat.add(value.getLat());
                        //longitude
                        compensatedSumLon.add(value.getLon());
>>>>>>> eb70849a
                    }
                    lonSum.set(bucket, compensatedSumLon.value());
                    lonCompensations.set(bucket, compensatedSumLon.delta());
                    latSum.set(bucket, compensatedSumLat.value());
                    latCompensations.set(bucket, compensatedSumLat.delta());
                }
            }
        };
    }

    @Override
    public InternalAggregation buildAggregation(long bucket) {
        if (valuesSource == null || bucket >= counts.size()) {
            return buildEmptyAggregation();
        }
        final long bucketCount = counts.get(bucket);
        final GeoPoint bucketCentroid = (bucketCount > 0)
                ? new GeoPoint(latSum.get(bucket) / bucketCount, lonSum.get(bucket) / bucketCount)
                : null;
        return new InternalGeoCentroid(name, bucketCentroid , bucketCount, pipelineAggregators(), metaData());
    }

    @Override
    public InternalAggregation buildEmptyAggregation() {
        return new InternalGeoCentroid(name, null, 0L, pipelineAggregators(), metaData());
    }

    @Override
    public void doClose() {
        Releasables.close(latSum, latCompensations, lonSum, lonCompensations, counts);
    }
}<|MERGE_RESOLUTION|>--- conflicted
+++ resolved
@@ -98,21 +98,9 @@
                     for (int i = 0; i < valueCount; ++i) {
                         MultiGeoValues.GeoValue value = values.nextValue();
                         //latitude
-<<<<<<< HEAD
-                        double correctedLat = value.lat() - compensationLat;
-                        double newSumLat = sumLat + correctedLat;
-                        compensationLat = (newSumLat - sumLat) - correctedLat;
-                        sumLat = newSumLat;
+                        compensatedSumLat.add(value.lat());
                         //longitude
-                        double correctedLon = value.lon() - compensationLon;
-                        double newSumLon = sumLon + correctedLon;
-                        compensationLon = (newSumLon - sumLon) - correctedLon;
-                        sumLon = newSumLon;
-=======
-                        compensatedSumLat.add(value.getLat());
-                        //longitude
-                        compensatedSumLon.add(value.getLon());
->>>>>>> eb70849a
+                        compensatedSumLon.add(value.lon());
                     }
                     lonSum.set(bucket, compensatedSumLon.value());
                     lonCompensations.set(bucket, compensatedSumLon.delta());

/*
 * Licensed to Elasticsearch under one or more contributor
 * license agreements. See the NOTICE file distributed with
 * this work for additional information regarding copyright
 * ownership. Elasticsearch licenses this file to you under
 * the Apache License, Version 2.0 (the "License"); you may
 * not use this file except in compliance with the License.
 * You may obtain a copy of the License at
 *
 *    http://www.apache.org/licenses/LICENSE-2.0
 *
 * Unless required by applicable law or agreed to in writing,
 * software distributed under the License is distributed on an
 * "AS IS" BASIS, WITHOUT WARRANTIES OR CONDITIONS OF ANY
 * KIND, either express or implied.  See the License for the
 * specific language governing permissions and limitations
 * under the License.
 */

package org.elasticsearch.search.aggregations.bucket.geogrid;

import org.elasticsearch.common.geo.GeoBoundingBox;
import org.elasticsearch.common.geo.GeoUtils;
import org.elasticsearch.common.io.stream.StreamInput;
import org.elasticsearch.common.xcontent.ObjectParser;
import org.elasticsearch.common.xcontent.XContentParser;
import org.elasticsearch.index.query.QueryShardContext;
import org.elasticsearch.search.aggregations.AggregationBuilder;
import org.elasticsearch.search.aggregations.AggregatorFactories;
import org.elasticsearch.search.aggregations.AggregatorFactory;
import org.elasticsearch.search.aggregations.support.ValuesSourceAggregatorFactory;
import org.elasticsearch.search.aggregations.support.ValuesSourceConfig;

import java.io.IOException;
import java.util.Map;

public class GeoHashGridAggregationBuilder extends GeoGridAggregationBuilder {
    public static final String NAME = "geohash_grid";
    public static final int DEFAULT_PRECISION = 5;
    public static final int DEFAULT_MAX_NUM_CELLS = 10000;

    private static final ObjectParser<GeoGridAggregationBuilder, Void> PARSER = createParser(NAME, GeoUtils::parsePrecision);

    public GeoHashGridAggregationBuilder(String name) {
        super(name);
        precision(DEFAULT_PRECISION);
        size(DEFAULT_MAX_NUM_CELLS);
        shardSize = -1;
    }

    public GeoHashGridAggregationBuilder(StreamInput in) throws IOException {
        super(in);
    }

    @Override
    public GeoGridAggregationBuilder precision(int precision) {
        this.precision = GeoUtils.checkPrecisionRange(precision);
        return this;
    }

    @Override
<<<<<<< HEAD
    protected ValuesSourceAggregatorFactory createFactory(
        String name, ValuesSourceConfig config, int precision, int requiredSize, int shardSize,
        QueryShardContext queryShardContext, AggregatorFactory parent, AggregatorFactories.Builder subFactoriesBuilder,
        Map<String, Object> metaData) throws IOException {
        return new GeoHashGridAggregatorFactory(name, config, precision, requiredSize, shardSize, queryShardContext, parent,
            subFactoriesBuilder, metaData);
=======
    protected ValuesSourceAggregatorFactory<ValuesSource.GeoPoint> createFactory(
            String name, ValuesSourceConfig<ValuesSource.GeoPoint> config, int precision, int requiredSize, int shardSize,
            GeoBoundingBox geoBoundingBox, QueryShardContext queryShardContext,
            AggregatorFactory parent, AggregatorFactories.Builder subFactoriesBuilder,
            Map<String, Object> metaData) throws IOException {
        return new GeoHashGridAggregatorFactory(name, config, precision, requiredSize, shardSize, geoBoundingBox,
            queryShardContext, parent, subFactoriesBuilder, metaData);
>>>>>>> ca1a32c2
    }

    private GeoHashGridAggregationBuilder(GeoHashGridAggregationBuilder clone, AggregatorFactories.Builder factoriesBuilder,
                                          Map<String, Object> metaData) {
        super(clone, factoriesBuilder, metaData);
    }

    @Override
    protected AggregationBuilder shallowCopy(AggregatorFactories.Builder factoriesBuilder, Map<String, Object> metaData) {
        return new GeoHashGridAggregationBuilder(this, factoriesBuilder, metaData);
    }

    public static GeoGridAggregationBuilder parse(String aggregationName, XContentParser parser) throws IOException {
        return PARSER.parse(parser, new GeoHashGridAggregationBuilder(aggregationName), null);
    }

    @Override
    public String getType() {
        return NAME;
    }
}<|MERGE_RESOLUTION|>--- conflicted
+++ resolved
@@ -59,22 +59,13 @@
     }
 
     @Override
-<<<<<<< HEAD
     protected ValuesSourceAggregatorFactory createFactory(
         String name, ValuesSourceConfig config, int precision, int requiredSize, int shardSize,
-        QueryShardContext queryShardContext, AggregatorFactory parent, AggregatorFactories.Builder subFactoriesBuilder,
-        Map<String, Object> metaData) throws IOException {
-        return new GeoHashGridAggregatorFactory(name, config, precision, requiredSize, shardSize, queryShardContext, parent,
-            subFactoriesBuilder, metaData);
-=======
-    protected ValuesSourceAggregatorFactory<ValuesSource.GeoPoint> createFactory(
-            String name, ValuesSourceConfig<ValuesSource.GeoPoint> config, int precision, int requiredSize, int shardSize,
             GeoBoundingBox geoBoundingBox, QueryShardContext queryShardContext,
             AggregatorFactory parent, AggregatorFactories.Builder subFactoriesBuilder,
             Map<String, Object> metaData) throws IOException {
         return new GeoHashGridAggregatorFactory(name, config, precision, requiredSize, shardSize, geoBoundingBox,
             queryShardContext, parent, subFactoriesBuilder, metaData);
->>>>>>> ca1a32c2
     }
 
     private GeoHashGridAggregationBuilder(GeoHashGridAggregationBuilder clone, AggregatorFactories.Builder factoriesBuilder,

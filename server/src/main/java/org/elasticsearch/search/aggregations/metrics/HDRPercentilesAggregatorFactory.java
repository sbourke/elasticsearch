/*
 * Licensed to Elasticsearch under one or more contributor
 * license agreements. See the NOTICE file distributed with
 * this work for additional information regarding copyright
 * ownership. Elasticsearch licenses this file to you under
 * the Apache License, Version 2.0 (the "License"); you may
 * not use this file except in compliance with the License.
 * You may obtain a copy of the License at
 *
 *    http://www.apache.org/licenses/LICENSE-2.0
 *
 * Unless required by applicable law or agreed to in writing,
 * software distributed under the License is distributed on an
 * "AS IS" BASIS, WITHOUT WARRANTIES OR CONDITIONS OF ANY
 * KIND, either express or implied.  See the License for the
 * specific language governing permissions and limitations
 * under the License.
 */

package org.elasticsearch.search.aggregations.metrics;

import org.elasticsearch.index.query.QueryShardContext;
import org.elasticsearch.search.aggregations.AggregationExecutionException;
import org.elasticsearch.search.aggregations.Aggregator;
import org.elasticsearch.search.aggregations.AggregatorFactories;
import org.elasticsearch.search.aggregations.AggregatorFactory;
import org.elasticsearch.search.aggregations.pipeline.PipelineAggregator;
import org.elasticsearch.search.aggregations.support.ValuesSource;
import org.elasticsearch.search.aggregations.support.ValuesSourceAggregatorFactory;
import org.elasticsearch.search.aggregations.support.ValuesSourceConfig;
import org.elasticsearch.search.internal.SearchContext;

import java.io.IOException;
import java.util.List;
import java.util.Map;

<<<<<<< HEAD
class HDRPercentilesAggregatorFactory extends ValuesSourceAggregatorFactory {
=======
class HDRPercentilesAggregatorFactory extends ValuesSourceAggregatorFactory<ValuesSource> {
>>>>>>> 4dfc07c9

    private final double[] percents;
    private final int numberOfSignificantValueDigits;
    private final boolean keyed;

    HDRPercentilesAggregatorFactory(String name,
<<<<<<< HEAD
                                        ValuesSourceConfig config,
=======
                                        ValuesSourceConfig<ValuesSource> config,
>>>>>>> 4dfc07c9
                                        double[] percents,
                                        int numberOfSignificantValueDigits,
                                        boolean keyed,
                                        QueryShardContext queryShardContext,
                                        AggregatorFactory parent,
                                        AggregatorFactories.Builder subFactoriesBuilder,
                                        Map<String, Object> metaData) throws IOException {
        super(name, config, queryShardContext, parent, subFactoriesBuilder, metaData);
        this.percents = percents;
        this.numberOfSignificantValueDigits = numberOfSignificantValueDigits;
        this.keyed = keyed;
    }

    @Override
    protected Aggregator createUnmapped(SearchContext searchContext,
                                            Aggregator parent,
                                            List<PipelineAggregator> pipelineAggregators,
                                            Map<String, Object> metaData)
            throws IOException {
        return new HDRPercentilesAggregator(name, null, searchContext, parent, percents, numberOfSignificantValueDigits, keyed,
                config.format(), pipelineAggregators, metaData);
    }

    @Override
    protected Aggregator doCreateInternal(ValuesSource valuesSource,
                                            SearchContext searchContext,
                                            Aggregator parent,
                                            boolean collectsFromSingleBucket,
                                            List<PipelineAggregator> pipelineAggregators,
                                            Map<String, Object> metaData) throws IOException {
        if (valuesSource instanceof Numeric == false) {
            throw new AggregationExecutionException("ValuesSource type " + valuesSource.toString() + "is not supported for aggregation " +
                this.name());
        }
        return new HDRPercentilesAggregator(name, (Numeric) valuesSource, searchContext, parent, percents, numberOfSignificantValueDigits,
            keyed, config.format(), pipelineAggregators, metaData);
    }

}<|MERGE_RESOLUTION|>--- conflicted
+++ resolved
@@ -26,6 +26,7 @@
 import org.elasticsearch.search.aggregations.AggregatorFactory;
 import org.elasticsearch.search.aggregations.pipeline.PipelineAggregator;
 import org.elasticsearch.search.aggregations.support.ValuesSource;
+import org.elasticsearch.search.aggregations.support.ValuesSource.Numeric;
 import org.elasticsearch.search.aggregations.support.ValuesSourceAggregatorFactory;
 import org.elasticsearch.search.aggregations.support.ValuesSourceConfig;
 import org.elasticsearch.search.internal.SearchContext;
@@ -34,22 +35,13 @@
 import java.util.List;
 import java.util.Map;
 
-<<<<<<< HEAD
 class HDRPercentilesAggregatorFactory extends ValuesSourceAggregatorFactory {
-=======
-class HDRPercentilesAggregatorFactory extends ValuesSourceAggregatorFactory<ValuesSource> {
->>>>>>> 4dfc07c9
-
     private final double[] percents;
     private final int numberOfSignificantValueDigits;
     private final boolean keyed;
 
     HDRPercentilesAggregatorFactory(String name,
-<<<<<<< HEAD
                                         ValuesSourceConfig config,
-=======
-                                        ValuesSourceConfig<ValuesSource> config,
->>>>>>> 4dfc07c9
                                         double[] percents,
                                         int numberOfSignificantValueDigits,
                                         boolean keyed,

/*
 * Licensed to Elasticsearch under one or more contributor
 * license agreements. See the NOTICE file distributed with
 * this work for additional information regarding copyright
 * ownership. Elasticsearch licenses this file to you under
 * the Apache License, Version 2.0 (the "License"); you may
 * not use this file except in compliance with the License.
 * You may obtain a copy of the License at
 *
 *    http://www.apache.org/licenses/LICENSE-2.0
 *
 * Unless required by applicable law or agreed to in writing,
 * software distributed under the License is distributed on an
 * "AS IS" BASIS, WITHOUT WARRANTIES OR CONDITIONS OF ANY
 * KIND, either express or implied.  See the License for the
 * specific language governing permissions and limitations
 * under the License.
 */

package org.elasticsearch.search.aggregations.metrics;

import org.elasticsearch.common.ParseField;
import org.elasticsearch.common.io.stream.StreamInput;
import org.elasticsearch.common.xcontent.ConstructingObjectParser;
import org.elasticsearch.common.xcontent.XContentParser;
import org.elasticsearch.index.query.QueryShardContext;
import org.elasticsearch.search.aggregations.AggregationBuilder;
import org.elasticsearch.search.aggregations.AggregatorFactories.Builder;
import org.elasticsearch.search.aggregations.AggregatorFactory;
<<<<<<< HEAD
import org.elasticsearch.search.aggregations.support.CoreValuesSourceType;
=======
>>>>>>> ba9c4fb9
import org.elasticsearch.search.aggregations.support.ValuesSource;
import org.elasticsearch.search.aggregations.support.ValuesSourceAggregatorFactory;
import org.elasticsearch.search.aggregations.support.ValuesSourceConfig;
<<<<<<< HEAD
import org.elasticsearch.search.aggregations.support.ValuesSourceParserHelper;
import org.elasticsearch.search.aggregations.support.ValuesSourceRegistry;
import org.elasticsearch.search.aggregations.support.ValuesSourceType;
=======
>>>>>>> ba9c4fb9

import java.io.IOException;
import java.util.Arrays;
import java.util.Map;

public class PercentilesAggregationBuilder extends AbstractPercentilesAggregationBuilder<PercentilesAggregationBuilder> {
    public static final String NAME = Percentiles.TYPE_NAME;

    private static final double[] DEFAULT_PERCENTS = new double[] { 1, 5, 25, 50, 75, 95, 99 };
    private static final ParseField PERCENTS_FIELD = new ParseField("percents");

    private static final ConstructingObjectParser<PercentilesAggregationBuilder, String> PARSER;
    static {
        PARSER = AbstractPercentilesAggregationBuilder.createParser(
            PercentilesAggregationBuilder.NAME,
            (name, values, percentileConfig) -> {
                if (values == null) {
                    values = DEFAULT_PERCENTS; // this is needed because Percentiles has a default, while Ranks does not
                } else {
                    values = validatePercentiles(values, name);
                }
                return new PercentilesAggregationBuilder(name, values, percentileConfig);
            },
            PercentilesConfig.TDigest::new,
            PERCENTS_FIELD);
    }

    public PercentilesAggregationBuilder(StreamInput in) throws IOException {
        super(in);
    }

    public static AggregationBuilder parse(String aggregationName, XContentParser parser) throws IOException {
<<<<<<< HEAD
        InternalBuilder internal = PARSER.parse(parser, new InternalBuilder(aggregationName), null);
        // we need to return a PercentilesAggregationBuilder for equality checks to work
        PercentilesAggregationBuilder returnedAgg = new PercentilesAggregationBuilder(internal.name);
        setIfNotNull(returnedAgg::userValueTypeHint, internal.userValueTypeHint());
        setIfNotNull(returnedAgg::format, internal.format());
        setIfNotNull(returnedAgg::missing, internal.missing());
        setIfNotNull(returnedAgg::field, internal.field());
        setIfNotNull(returnedAgg::script, internal.script());
        setIfNotNull(returnedAgg::method, internal.method());
        setIfNotNull(returnedAgg::percentiles, internal.percentiles());
        returnedAgg.keyed(internal.keyed());
        returnedAgg.compression(internal.compression());
        returnedAgg.numberOfSignificantValueDigits(internal.numberOfSignificantValueDigits());
        return returnedAgg;
    }

    public static void registerAggregators(ValuesSourceRegistry valuesSourceRegistry) {
        PercentilesAggregatorFactory.registerAggregators(valuesSourceRegistry);
    }

    private static <T> void setIfNotNull(Consumer<T> consumer, T value) {
        if (value != null) {
            consumer.accept(value);
        }
    }

    private double[] percents = DEFAULT_PERCENTS;
    private PercentilesMethod method = PercentilesMethod.TDIGEST;
    private int numberOfSignificantValueDigits = 3;
    private double compression = 100.0;
    private boolean keyed = true;

    public PercentilesAggregationBuilder(String name) {
        super(name);
=======
        return PARSER.parse(parser, aggregationName);
    }

    public PercentilesAggregationBuilder(String name) {
        this(name, DEFAULT_PERCENTS, null);
    }

    public PercentilesAggregationBuilder(String name, double[] values, PercentilesConfig percentilesConfig) {
        super(name, values, percentilesConfig, PERCENTS_FIELD);
>>>>>>> ba9c4fb9
    }

    protected PercentilesAggregationBuilder(PercentilesAggregationBuilder clone,
                                            Builder factoriesBuilder, Map<String, Object> metaData) {
        super(clone, factoriesBuilder, metaData);
    }

    @Override
    protected AggregationBuilder shallowCopy(Builder factoriesBuilder, Map<String, Object> metaData) {
        return new PercentilesAggregationBuilder(this, factoriesBuilder, metaData);
    }

    /**
<<<<<<< HEAD
     * Read from a stream.
     */
    public PercentilesAggregationBuilder(StreamInput in) throws IOException {
        super(in);
        percents = in.readDoubleArray();
        keyed = in.readBoolean();
        numberOfSignificantValueDigits = in.readVInt();
        compression = in.readDouble();
        method = PercentilesMethod.readFromStream(in);
    }

    @Override
    protected ValuesSourceType defaultValueSourceType() {
        return CoreValuesSourceType.NUMERIC;
    }

    @Override
    protected void innerWriteTo(StreamOutput out) throws IOException {
        out.writeDoubleArray(percents);
        out.writeBoolean(keyed);
        out.writeVInt(numberOfSignificantValueDigits);
        out.writeDouble(compression);
        method.writeTo(out);
    }

    /**
=======
>>>>>>> ba9c4fb9
     * Set the values to compute percentiles from.
     */
    public PercentilesAggregationBuilder percentiles(double... percents) {
        this.values = validatePercentiles(percents, name);
        return this;
    }

    private static double[] validatePercentiles(double[] percents, String aggName) {
        if (percents == null) {
            throw new IllegalArgumentException("[percents] must not be null: [" + aggName + "]");
        }
        if (percents.length == 0) {
            throw new IllegalArgumentException("[percents] must not be empty: [" + aggName + "]");
        }
        double[] sortedPercents = Arrays.copyOf(percents, percents.length);
        Arrays.sort(sortedPercents);
        for (double percent : sortedPercents) {
            if (percent < 0.0 || percent > 100.0) {
                throw new IllegalArgumentException("percent must be in [0,100], got [" + percent + "]: [" + aggName + "]");
            }
        }
        return sortedPercents;
    }

    /**
     * Get the values to compute percentiles from.
     */
    public double[] percentiles() {
        return values;
    }

    @Override
<<<<<<< HEAD
    protected ValuesSourceAggregatorFactory innerBuild(QueryShardContext queryShardContext,
                                                       ValuesSourceConfig config,
                                                       AggregatorFactory parent,
                                                       Builder subFactoriesBuilder) throws IOException {
        PercentilesConfig percentilesConfig;
        if (method.equals(PercentilesMethod.TDIGEST)) {
            percentilesConfig = new PercentilesConfig.TDigestConfig(compression);
        } else if (method.equals(PercentilesMethod.HDR)) {
            percentilesConfig = new PercentilesConfig.HdrHistoConfig(numberOfSignificantValueDigits);
        } else {
            throw new IllegalStateException("Illegal method [" + method + "]");
        }

        return new PercentilesAggregatorFactory(name, config, percents, percentilesConfig, keyed, queryShardContext, parent,
            subFactoriesBuilder, metaData);

    }

    @Override
    protected XContentBuilder doXContentBody(XContentBuilder builder, Params params) throws IOException {
        builder.array(PERCENTS_FIELD.getPreferredName(), percents);
        builder.field(KEYED_FIELD.getPreferredName(), keyed);
        builder.startObject(method.toString());
        if (method == PercentilesMethod.TDIGEST) {
            builder.field(COMPRESSION_FIELD.getPreferredName(), compression);
        } else {
            builder.field(NUMBER_SIGNIFICANT_DIGITS_FIELD.getPreferredName(), numberOfSignificantValueDigits);
        }
        builder.endObject();
        return builder;
    }

    @Override
    public boolean equals(Object obj) {
        if (this == obj) return true;
        if (obj == null || getClass() != obj.getClass()) return false;
        if (super.equals(obj) == false) return false;

        PercentilesAggregationBuilder other = (PercentilesAggregationBuilder) obj;
        if (Objects.equals(method, other.method) == false) {
            return false;
        }
        boolean equalSettings = false;
        switch (method) {
            case HDR:
                equalSettings = Objects.equals(numberOfSignificantValueDigits, other.numberOfSignificantValueDigits);
                break;
            case TDIGEST:
                equalSettings = Objects.equals(compression, other.compression);
                break;
            default:
                throw new IllegalStateException("Illegal method [" + method.toString() + "]");
        }
        return equalSettings
            && Objects.deepEquals(percents, other.percents)
            && Objects.equals(keyed, other.keyed)
            && Objects.equals(method, other.method);
    }

    @Override
    public int hashCode() {
        switch (method) {
        case HDR:
            return Objects.hash(super.hashCode(), Arrays.hashCode(percents), keyed, numberOfSignificantValueDigits, method);
        case TDIGEST:
            return Objects.hash(super.hashCode(), Arrays.hashCode(percents), keyed, compression, method);
        default:
            throw new IllegalStateException("Illegal method [" + method.toString() + "]");
        }
=======
    protected ValuesSourceAggregatorFactory<ValuesSource> innerBuild(QueryShardContext queryShardContext,
                                                                    ValuesSourceConfig<ValuesSource> config,
                                                                    AggregatorFactory parent,
                                                                    Builder subFactoriesBuilder) throws IOException {
        return new PercentilesAggregatorFactory(name, config, values, configOrDefault(), keyed,
            queryShardContext, parent, subFactoriesBuilder, metaData);
>>>>>>> ba9c4fb9
    }

    @Override
    public String getType() {
        return NAME;
    }
<<<<<<< HEAD

    /**
     * Private specialization of this builder that should only be used by the parser, this enables us to
     * overwrite {@link #method()} to check that it is not defined twice in xContent and throw
     * an error, while the Java API should allow to overwrite the method
     */
    private static class InternalBuilder extends PercentilesAggregationBuilder {

        private boolean setOnce = false;

        private InternalBuilder(String name) {
            super(name);
        }

        @Override
        public InternalBuilder method(PercentilesMethod method) {
            if (setOnce == false) {
                super.method(method);
                setOnce = true;
                return this;
            } else {
                throw new IllegalStateException("Only one percentiles method should be declared.");
            }
        }
    }

    /**
     * A small config object that carries algo-specific settings.  This allows the factory to have
     * a single unified constructor for both algos, but internally switch execution
     * depending on which algo is selected
     */
    abstract static class PercentilesConfig {
        private final PercentilesMethod method;

        PercentilesConfig(PercentilesMethod method) {
            this.method = method;
        }

        public PercentilesMethod getMethod() {
            return method;
        }

        static class TDigestConfig extends PercentilesConfig {
            private final double compression;

            TDigestConfig(double compression) {
                super(PercentilesMethod.TDIGEST);
                this.compression = compression;
            }

            public double getCompression() {
                return compression;
            }
        }

        static class HdrHistoConfig extends PercentilesConfig {
            private final int numberOfSignificantValueDigits;

            HdrHistoConfig(int numberOfSignificantValueDigits) {
                super(PercentilesMethod.HDR);
                this.numberOfSignificantValueDigits = numberOfSignificantValueDigits;
            }

            public int getNumberOfSignificantValueDigits() {
                return numberOfSignificantValueDigits;
            }
        }
    }
=======
>>>>>>> ba9c4fb9
}<|MERGE_RESOLUTION|>--- conflicted
+++ resolved
@@ -27,19 +27,11 @@
 import org.elasticsearch.search.aggregations.AggregationBuilder;
 import org.elasticsearch.search.aggregations.AggregatorFactories.Builder;
 import org.elasticsearch.search.aggregations.AggregatorFactory;
-<<<<<<< HEAD
 import org.elasticsearch.search.aggregations.support.CoreValuesSourceType;
-=======
->>>>>>> ba9c4fb9
-import org.elasticsearch.search.aggregations.support.ValuesSource;
 import org.elasticsearch.search.aggregations.support.ValuesSourceAggregatorFactory;
 import org.elasticsearch.search.aggregations.support.ValuesSourceConfig;
-<<<<<<< HEAD
-import org.elasticsearch.search.aggregations.support.ValuesSourceParserHelper;
 import org.elasticsearch.search.aggregations.support.ValuesSourceRegistry;
 import org.elasticsearch.search.aggregations.support.ValuesSourceType;
-=======
->>>>>>> ba9c4fb9
 
 import java.io.IOException;
 import java.util.Arrays;
@@ -67,47 +59,15 @@
             PERCENTS_FIELD);
     }
 
+    public static void registerAggregators(ValuesSourceRegistry valuesSourceRegistry) {
+        PercentilesAggregatorFactory.registerAggregators(valuesSourceRegistry);
+    }
+
     public PercentilesAggregationBuilder(StreamInput in) throws IOException {
         super(in);
     }
 
     public static AggregationBuilder parse(String aggregationName, XContentParser parser) throws IOException {
-<<<<<<< HEAD
-        InternalBuilder internal = PARSER.parse(parser, new InternalBuilder(aggregationName), null);
-        // we need to return a PercentilesAggregationBuilder for equality checks to work
-        PercentilesAggregationBuilder returnedAgg = new PercentilesAggregationBuilder(internal.name);
-        setIfNotNull(returnedAgg::userValueTypeHint, internal.userValueTypeHint());
-        setIfNotNull(returnedAgg::format, internal.format());
-        setIfNotNull(returnedAgg::missing, internal.missing());
-        setIfNotNull(returnedAgg::field, internal.field());
-        setIfNotNull(returnedAgg::script, internal.script());
-        setIfNotNull(returnedAgg::method, internal.method());
-        setIfNotNull(returnedAgg::percentiles, internal.percentiles());
-        returnedAgg.keyed(internal.keyed());
-        returnedAgg.compression(internal.compression());
-        returnedAgg.numberOfSignificantValueDigits(internal.numberOfSignificantValueDigits());
-        return returnedAgg;
-    }
-
-    public static void registerAggregators(ValuesSourceRegistry valuesSourceRegistry) {
-        PercentilesAggregatorFactory.registerAggregators(valuesSourceRegistry);
-    }
-
-    private static <T> void setIfNotNull(Consumer<T> consumer, T value) {
-        if (value != null) {
-            consumer.accept(value);
-        }
-    }
-
-    private double[] percents = DEFAULT_PERCENTS;
-    private PercentilesMethod method = PercentilesMethod.TDIGEST;
-    private int numberOfSignificantValueDigits = 3;
-    private double compression = 100.0;
-    private boolean keyed = true;
-
-    public PercentilesAggregationBuilder(String name) {
-        super(name);
-=======
         return PARSER.parse(parser, aggregationName);
     }
 
@@ -117,7 +77,6 @@
 
     public PercentilesAggregationBuilder(String name, double[] values, PercentilesConfig percentilesConfig) {
         super(name, values, percentilesConfig, PERCENTS_FIELD);
->>>>>>> ba9c4fb9
     }
 
     protected PercentilesAggregationBuilder(PercentilesAggregationBuilder clone,
@@ -130,36 +89,12 @@
         return new PercentilesAggregationBuilder(this, factoriesBuilder, metaData);
     }
 
-    /**
-<<<<<<< HEAD
-     * Read from a stream.
-     */
-    public PercentilesAggregationBuilder(StreamInput in) throws IOException {
-        super(in);
-        percents = in.readDoubleArray();
-        keyed = in.readBoolean();
-        numberOfSignificantValueDigits = in.readVInt();
-        compression = in.readDouble();
-        method = PercentilesMethod.readFromStream(in);
-    }
-
     @Override
     protected ValuesSourceType defaultValueSourceType() {
         return CoreValuesSourceType.NUMERIC;
     }
 
-    @Override
-    protected void innerWriteTo(StreamOutput out) throws IOException {
-        out.writeDoubleArray(percents);
-        out.writeBoolean(keyed);
-        out.writeVInt(numberOfSignificantValueDigits);
-        out.writeDouble(compression);
-        method.writeTo(out);
-    }
-
     /**
-=======
->>>>>>> ba9c4fb9
      * Set the values to compute percentiles from.
      */
     public PercentilesAggregationBuilder percentiles(double... percents) {
@@ -192,159 +127,16 @@
     }
 
     @Override
-<<<<<<< HEAD
     protected ValuesSourceAggregatorFactory innerBuild(QueryShardContext queryShardContext,
-                                                       ValuesSourceConfig config,
-                                                       AggregatorFactory parent,
-                                                       Builder subFactoriesBuilder) throws IOException {
-        PercentilesConfig percentilesConfig;
-        if (method.equals(PercentilesMethod.TDIGEST)) {
-            percentilesConfig = new PercentilesConfig.TDigestConfig(compression);
-        } else if (method.equals(PercentilesMethod.HDR)) {
-            percentilesConfig = new PercentilesConfig.HdrHistoConfig(numberOfSignificantValueDigits);
-        } else {
-            throw new IllegalStateException("Illegal method [" + method + "]");
-        }
-
-        return new PercentilesAggregatorFactory(name, config, percents, percentilesConfig, keyed, queryShardContext, parent,
-            subFactoriesBuilder, metaData);
-
-    }
-
-    @Override
-    protected XContentBuilder doXContentBody(XContentBuilder builder, Params params) throws IOException {
-        builder.array(PERCENTS_FIELD.getPreferredName(), percents);
-        builder.field(KEYED_FIELD.getPreferredName(), keyed);
-        builder.startObject(method.toString());
-        if (method == PercentilesMethod.TDIGEST) {
-            builder.field(COMPRESSION_FIELD.getPreferredName(), compression);
-        } else {
-            builder.field(NUMBER_SIGNIFICANT_DIGITS_FIELD.getPreferredName(), numberOfSignificantValueDigits);
-        }
-        builder.endObject();
-        return builder;
-    }
-
-    @Override
-    public boolean equals(Object obj) {
-        if (this == obj) return true;
-        if (obj == null || getClass() != obj.getClass()) return false;
-        if (super.equals(obj) == false) return false;
-
-        PercentilesAggregationBuilder other = (PercentilesAggregationBuilder) obj;
-        if (Objects.equals(method, other.method) == false) {
-            return false;
-        }
-        boolean equalSettings = false;
-        switch (method) {
-            case HDR:
-                equalSettings = Objects.equals(numberOfSignificantValueDigits, other.numberOfSignificantValueDigits);
-                break;
-            case TDIGEST:
-                equalSettings = Objects.equals(compression, other.compression);
-                break;
-            default:
-                throw new IllegalStateException("Illegal method [" + method.toString() + "]");
-        }
-        return equalSettings
-            && Objects.deepEquals(percents, other.percents)
-            && Objects.equals(keyed, other.keyed)
-            && Objects.equals(method, other.method);
-    }
-
-    @Override
-    public int hashCode() {
-        switch (method) {
-        case HDR:
-            return Objects.hash(super.hashCode(), Arrays.hashCode(percents), keyed, numberOfSignificantValueDigits, method);
-        case TDIGEST:
-            return Objects.hash(super.hashCode(), Arrays.hashCode(percents), keyed, compression, method);
-        default:
-            throw new IllegalStateException("Illegal method [" + method.toString() + "]");
-        }
-=======
-    protected ValuesSourceAggregatorFactory<ValuesSource> innerBuild(QueryShardContext queryShardContext,
-                                                                    ValuesSourceConfig<ValuesSource> config,
+                                                                    ValuesSourceConfig config,
                                                                     AggregatorFactory parent,
                                                                     Builder subFactoriesBuilder) throws IOException {
         return new PercentilesAggregatorFactory(name, config, values, configOrDefault(), keyed,
             queryShardContext, parent, subFactoriesBuilder, metaData);
->>>>>>> ba9c4fb9
     }
 
     @Override
     public String getType() {
         return NAME;
     }
-<<<<<<< HEAD
-
-    /**
-     * Private specialization of this builder that should only be used by the parser, this enables us to
-     * overwrite {@link #method()} to check that it is not defined twice in xContent and throw
-     * an error, while the Java API should allow to overwrite the method
-     */
-    private static class InternalBuilder extends PercentilesAggregationBuilder {
-
-        private boolean setOnce = false;
-
-        private InternalBuilder(String name) {
-            super(name);
-        }
-
-        @Override
-        public InternalBuilder method(PercentilesMethod method) {
-            if (setOnce == false) {
-                super.method(method);
-                setOnce = true;
-                return this;
-            } else {
-                throw new IllegalStateException("Only one percentiles method should be declared.");
-            }
-        }
-    }
-
-    /**
-     * A small config object that carries algo-specific settings.  This allows the factory to have
-     * a single unified constructor for both algos, but internally switch execution
-     * depending on which algo is selected
-     */
-    abstract static class PercentilesConfig {
-        private final PercentilesMethod method;
-
-        PercentilesConfig(PercentilesMethod method) {
-            this.method = method;
-        }
-
-        public PercentilesMethod getMethod() {
-            return method;
-        }
-
-        static class TDigestConfig extends PercentilesConfig {
-            private final double compression;
-
-            TDigestConfig(double compression) {
-                super(PercentilesMethod.TDIGEST);
-                this.compression = compression;
-            }
-
-            public double getCompression() {
-                return compression;
-            }
-        }
-
-        static class HdrHistoConfig extends PercentilesConfig {
-            private final int numberOfSignificantValueDigits;
-
-            HdrHistoConfig(int numberOfSignificantValueDigits) {
-                super(PercentilesMethod.HDR);
-                this.numberOfSignificantValueDigits = numberOfSignificantValueDigits;
-            }
-
-            public int getNumberOfSignificantValueDigits() {
-                return numberOfSignificantValueDigits;
-            }
-        }
-    }
-=======
->>>>>>> ba9c4fb9
 }
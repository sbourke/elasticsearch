/*
 * Licensed to Elasticsearch under one or more contributor
 * license agreements. See the NOTICE file distributed with
 * this work for additional information regarding copyright
 * ownership. Elasticsearch licenses this file to you under
 * the Apache License, Version 2.0 (the "License"); you may
 * not use this file except in compliance with the License.
 * You may obtain a copy of the License at
 *
 *    http://www.apache.org/licenses/LICENSE-2.0
 *
 * Unless required by applicable law or agreed to in writing,
 * software distributed under the License is distributed on an
 * "AS IS" BASIS, WITHOUT WARRANTIES OR CONDITIONS OF ANY
 * KIND, either express or implied.  See the License for the
 * specific language governing permissions and limitations
 * under the License.
 */

package org.elasticsearch.search.aggregations.bucket.missing;

import org.elasticsearch.Version;
import org.elasticsearch.common.io.stream.StreamInput;
import org.elasticsearch.common.io.stream.StreamOutput;
import org.elasticsearch.common.xcontent.ObjectParser;
import org.elasticsearch.common.xcontent.XContentBuilder;
import org.elasticsearch.common.xcontent.XContentParser;
import org.elasticsearch.index.query.QueryShardContext;
import org.elasticsearch.search.aggregations.AggregationBuilder;
import org.elasticsearch.search.aggregations.AggregatorFactories.Builder;
import org.elasticsearch.search.aggregations.AggregatorFactory;
import org.elasticsearch.search.aggregations.support.CoreValuesSourceType;
import org.elasticsearch.search.aggregations.support.ValueType;
import org.elasticsearch.search.aggregations.support.ValuesSource;
import org.elasticsearch.search.aggregations.support.ValuesSourceAggregationBuilder;
import org.elasticsearch.search.aggregations.support.ValuesSourceAggregatorFactory;
import org.elasticsearch.search.aggregations.support.ValuesSourceConfig;
import org.elasticsearch.search.aggregations.support.ValuesSourceParserHelper;

import java.io.IOException;
import java.util.Map;

public class MissingAggregationBuilder extends ValuesSourceAggregationBuilder<ValuesSource, MissingAggregationBuilder> {
    public static final String NAME = "missing";

    private static final ObjectParser<MissingAggregationBuilder, Void> PARSER;
    static {
        PARSER = new ObjectParser<>(MissingAggregationBuilder.NAME);
        ValuesSourceParserHelper.declareAnyFields(PARSER, true, true);
    }

    public static MissingAggregationBuilder parse(String aggregationName, XContentParser parser) throws IOException {
        return PARSER.parse(parser, new MissingAggregationBuilder(aggregationName, null), null);
    }

    public MissingAggregationBuilder(String name, ValueType targetValueType) {
<<<<<<< HEAD
        super(name, targetValueType);
=======
        super(name, CoreValuesSourceType.ANY, targetValueType);
>>>>>>> c9e9685b
    }

    protected MissingAggregationBuilder(MissingAggregationBuilder clone, Builder factoriesBuilder, Map<String, Object> metaData) {
        super(clone, factoriesBuilder, metaData);
    }

    @Override
    protected AggregationBuilder shallowCopy(Builder factoriesBuilder, Map<String, Object> metaData) {
        return new MissingAggregationBuilder(this, factoriesBuilder, metaData);
    }

    /**
     * Read from a stream.
     */
    public MissingAggregationBuilder(StreamInput in) throws IOException {
        super(in, CoreValuesSourceType.ANY);
    }

    @Override
    protected void innerWriteTo(StreamOutput out) {
        // Do nothing, no extra state to write to stream
    }

    @Override
    protected boolean serializeTargetValueType(Version version) {
        return true;
    }

    @Override
    protected ValuesSourceAggregatorFactory<ValuesSource> innerBuild(QueryShardContext queryShardContext,
                                                                        ValuesSourceConfig<ValuesSource> config,
                                                                        AggregatorFactory parent,
                                                                        Builder subFactoriesBuilder) throws IOException {
        return new MissingAggregatorFactory(name, config, queryShardContext, parent, subFactoriesBuilder, metaData);
    }

    @Override
    public XContentBuilder doXContentBody(XContentBuilder builder, Params params) throws IOException {
        return builder;
    }
    
    @Override
    public String getType() {
        return NAME;
    }
}<|MERGE_RESOLUTION|>--- conflicted
+++ resolved
@@ -54,11 +54,7 @@
     }
 
     public MissingAggregationBuilder(String name, ValueType targetValueType) {
-<<<<<<< HEAD
         super(name, targetValueType);
-=======
-        super(name, CoreValuesSourceType.ANY, targetValueType);
->>>>>>> c9e9685b
     }
 
     protected MissingAggregationBuilder(MissingAggregationBuilder clone, Builder factoriesBuilder, Map<String, Object> metaData) {

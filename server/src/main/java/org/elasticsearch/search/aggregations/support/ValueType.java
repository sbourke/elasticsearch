/*
 * Licensed to Elasticsearch under one or more contributor
 * license agreements. See the NOTICE file distributed with
 * this work for additional information regarding copyright
 * ownership. Elasticsearch licenses this file to you under
 * the Apache License, Version 2.0 (the "License"); you may
 * not use this file except in compliance with the License.
 * You may obtain a copy of the License at
 *
 *    http://www.apache.org/licenses/LICENSE-2.0
 *
 * Unless required by applicable law or agreed to in writing,
 * software distributed under the License is distributed on an
 * "AS IS" BASIS, WITHOUT WARRANTIES OR CONDITIONS OF ANY
 * KIND, either express or implied.  See the License for the
 * specific language governing permissions and limitations
 * under the License.
 */

package org.elasticsearch.search.aggregations.support;

import org.elasticsearch.common.ParseField;
import org.elasticsearch.common.io.stream.StreamInput;
import org.elasticsearch.common.io.stream.StreamOutput;
import org.elasticsearch.common.io.stream.Writeable;
import org.elasticsearch.index.fielddata.IndexFieldData;
import org.elasticsearch.index.fielddata.IndexGeometryFieldData;
import org.elasticsearch.index.fielddata.IndexGeoPointFieldData;
import org.elasticsearch.index.fielddata.IndexGeoShapeFieldData;
import org.elasticsearch.index.fielddata.IndexNumericFieldData;
import org.elasticsearch.index.fielddata.plain.BinaryDVIndexFieldData;
import org.elasticsearch.index.mapper.DateFieldMapper;
import org.elasticsearch.search.DocValueFormat;

import java.io.IOException;
import java.time.ZoneOffset;

public enum ValueType implements Writeable {

    STRING((byte) 1, "string", "string", CoreValuesSourceType.BYTES,
            IndexFieldData.class, DocValueFormat.RAW),
    LONG((byte) 2, "byte|short|integer|long", "long",
                    CoreValuesSourceType.NUMERIC,
            IndexNumericFieldData.class, DocValueFormat.RAW),
    DOUBLE((byte) 3, "float|double", "double", CoreValuesSourceType.NUMERIC, IndexNumericFieldData.class, DocValueFormat.RAW),
    NUMBER((byte) 4, "number", "number", CoreValuesSourceType.NUMERIC, IndexNumericFieldData.class, DocValueFormat.RAW),
    DATE((byte) 5, "date", "date", CoreValuesSourceType.NUMERIC, IndexNumericFieldData.class,
            new DocValueFormat.DateTime(DateFieldMapper.DEFAULT_DATE_TIME_FORMATTER, ZoneOffset.UTC,
                DateFieldMapper.Resolution.MILLISECONDS)),
    IP((byte) 6, "ip", "ip", CoreValuesSourceType.BYTES, IndexFieldData.class, DocValueFormat.IP),
    // TODO: what is the difference between "number" and "numeric"?
<<<<<<< HEAD
    NUMERIC((byte) 7, "numeric", "numeric", ValuesSourceType.NUMERIC, IndexNumericFieldData.class, DocValueFormat.RAW),
    GEOPOINT((byte) 8, "geo_point", "geo_point", ValuesSourceType.GEOPOINT, IndexGeoPointFieldData.class, DocValueFormat.GEOHASH),
    BOOLEAN((byte) 9, "boolean", "boolean", ValuesSourceType.NUMERIC, IndexNumericFieldData.class, DocValueFormat.BOOLEAN),
    RANGE((byte) 10, "range", "range", ValuesSourceType.RANGE, BinaryDVIndexFieldData.class, DocValueFormat.RAW),
    GEOSHAPE((byte) 10, "geo_shape", "geo_shape", ValuesSourceType.GEOSHAPE, IndexGeoShapeFieldData.class, DocValueFormat.RAW),
    // GEO is an abstract ValueType that represents either GEOPOINT or GEOSHAPE in aggregations. It is never directly
    // associated with concrete field data
    GEO((byte) 11, "geo", "geo", ValuesSourceType.GEO, IndexGeometryFieldData.class, DocValueFormat.RAW);
=======
    NUMERIC((byte) 7, "numeric", "numeric", CoreValuesSourceType.NUMERIC, IndexNumericFieldData.class, DocValueFormat.RAW),
    GEOPOINT((byte) 8, "geo_point", "geo_point", CoreValuesSourceType.GEOPOINT, IndexGeoPointFieldData.class, DocValueFormat.GEOHASH),
    BOOLEAN((byte) 9, "boolean", "boolean", CoreValuesSourceType.NUMERIC, IndexNumericFieldData.class, DocValueFormat.BOOLEAN),
    RANGE((byte) 10, "range", "range", CoreValuesSourceType.RANGE, BinaryDVIndexFieldData.class, DocValueFormat.RAW);
>>>>>>> e8971ff3

    final String description;
    final ValuesSourceType valuesSourceType;
    final Class<? extends IndexFieldData> fieldDataType;
    final DocValueFormat defaultFormat;
    private final byte id;
    private String preferredName;

    public static final ParseField VALUE_TYPE = new ParseField("value_type", "valueType");

    ValueType(byte id, String description, String preferredName, ValuesSourceType valuesSourceType,
            Class<? extends IndexFieldData> fieldDataType, DocValueFormat defaultFormat) {
        this.id = id;
        this.description = description;
        this.preferredName = preferredName;
        this.valuesSourceType = valuesSourceType;
        this.fieldDataType = fieldDataType;
        this.defaultFormat = defaultFormat;
    }

    public String getPreferredName() {
        return preferredName;
    }

    public ValuesSourceType getValuesSourceType() {
        return valuesSourceType;
    }

    public boolean isA(ValueType valueType) {
        return valueType.valuesSourceType == valuesSourceType &&
                valueType.fieldDataType.isAssignableFrom(fieldDataType);
    }

    public boolean isNotA(ValueType valueType) {
        return !isA(valueType);
    }

    public DocValueFormat defaultFormat() {
        return defaultFormat;
    }

    public static ValueType resolveForScript(String type) {
        switch (type) {
            case "string":  return STRING;
            case "double":
            case "float":   return DOUBLE;
            case "long":
            case "integer":
            case "short":
            case "byte":    return LONG;
            case "date":    return DATE;
            case "ip":      return IP;
            case "boolean": return BOOLEAN;
            default:
                // TODO: do not be lenient here
                return null;
        }
    }

    @Override
    public String toString() {
        return description;
    }

    public static ValueType readFromStream(StreamInput in) throws IOException {
        byte id = in.readByte();
        for (ValueType valueType : values()) {
            if (id == valueType.id) {
                return valueType;
            }
        }
        throw new IOException("No valueType found for id [" + id + "]");
    }

    @Override
    public void writeTo(StreamOutput out) throws IOException {
        out.writeByte(id);
    }
}<|MERGE_RESOLUTION|>--- conflicted
+++ resolved
@@ -49,21 +49,14 @@
                 DateFieldMapper.Resolution.MILLISECONDS)),
     IP((byte) 6, "ip", "ip", CoreValuesSourceType.BYTES, IndexFieldData.class, DocValueFormat.IP),
     // TODO: what is the difference between "number" and "numeric"?
-<<<<<<< HEAD
-    NUMERIC((byte) 7, "numeric", "numeric", ValuesSourceType.NUMERIC, IndexNumericFieldData.class, DocValueFormat.RAW),
-    GEOPOINT((byte) 8, "geo_point", "geo_point", ValuesSourceType.GEOPOINT, IndexGeoPointFieldData.class, DocValueFormat.GEOHASH),
-    BOOLEAN((byte) 9, "boolean", "boolean", ValuesSourceType.NUMERIC, IndexNumericFieldData.class, DocValueFormat.BOOLEAN),
-    RANGE((byte) 10, "range", "range", ValuesSourceType.RANGE, BinaryDVIndexFieldData.class, DocValueFormat.RAW),
-    GEOSHAPE((byte) 10, "geo_shape", "geo_shape", ValuesSourceType.GEOSHAPE, IndexGeoShapeFieldData.class, DocValueFormat.RAW),
-    // GEO is an abstract ValueType that represents either GEOPOINT or GEOSHAPE in aggregations. It is never directly
-    // associated with concrete field data
-    GEO((byte) 11, "geo", "geo", ValuesSourceType.GEO, IndexGeometryFieldData.class, DocValueFormat.RAW);
-=======
     NUMERIC((byte) 7, "numeric", "numeric", CoreValuesSourceType.NUMERIC, IndexNumericFieldData.class, DocValueFormat.RAW),
     GEOPOINT((byte) 8, "geo_point", "geo_point", CoreValuesSourceType.GEOPOINT, IndexGeoPointFieldData.class, DocValueFormat.GEOHASH),
     BOOLEAN((byte) 9, "boolean", "boolean", CoreValuesSourceType.NUMERIC, IndexNumericFieldData.class, DocValueFormat.BOOLEAN),
-    RANGE((byte) 10, "range", "range", CoreValuesSourceType.RANGE, BinaryDVIndexFieldData.class, DocValueFormat.RAW);
->>>>>>> e8971ff3
+    RANGE((byte) 10, "range", "range", CoreValuesSourceType.RANGE, BinaryDVIndexFieldData.class, DocValueFormat.RAW),
+    GEOSHAPE((byte) 11, "geo_shape", "geo_shape", CoreValuesSourceType.GEOSHAPE, IndexGeoShapeFieldData.class, DocValueFormat.RAW),
+    // GEO is an abstract ValueType that represents either GEOPOINT or GEOSHAPE in aggregations. It is never directly
+    // associated with concrete field data
+    GEO((byte) 12, "geo", "geo", CoreValuesSourceType.GEO, IndexGeometryFieldData.class, DocValueFormat.RAW);
 
     final String description;
     final ValuesSourceType valuesSourceType;

--- conflicted
+++ resolved
@@ -21,12 +21,6 @@
 import org.elasticsearch.common.Nullable;
 import org.elasticsearch.common.time.DateFormatter;
 import org.elasticsearch.index.fielddata.IndexFieldData;
-<<<<<<< HEAD
-=======
-import org.elasticsearch.index.fielddata.IndexGeoPointFieldData;
-import org.elasticsearch.index.fielddata.IndexHistogramFieldData;
-import org.elasticsearch.index.fielddata.IndexNumericFieldData;
->>>>>>> 4dfc07c9
 import org.elasticsearch.index.mapper.DateFieldMapper;
 import org.elasticsearch.index.mapper.MappedFieldType;
 import org.elasticsearch.index.query.QueryShardContext;
@@ -95,38 +89,6 @@
             config.format(resolveFormat(format, valueType, timeZone));
             config.script(createScript(script, context));
             config.scriptValueType(valueType);
-<<<<<<< HEAD
-=======
-            return config;
-        }
-
-        MappedFieldType fieldType = context.fieldMapper(field);
-        if (fieldType == null) {
-            ValuesSourceType valuesSourceType = valueType != null ? valueType.getValuesSourceType() : CoreValuesSourceType.ANY;
-            ValuesSourceConfig<VS> config = new ValuesSourceConfig<>(valuesSourceType);
-            config.missing(missing);
-            config.timezone(timeZone);
-            config.format(resolveFormat(format, valueType, timeZone));
-            config.unmapped(true);
-            if (valueType != null) {
-                // todo do we really need this for unmapped?
-                config.scriptValueType(valueType);
-            }
-            return config;
-        }
-
-        IndexFieldData<?> indexFieldData = context.getForField(fieldType);
-
-        ValuesSourceConfig<VS> config;
-        if (indexFieldData instanceof IndexNumericFieldData) {
-            config = new ValuesSourceConfig<>(CoreValuesSourceType.NUMERIC);
-        } else if (indexFieldData instanceof IndexGeoPointFieldData) {
-            config = new ValuesSourceConfig<>(CoreValuesSourceType.GEOPOINT);
-        } else if (fieldType instanceof RangeFieldMapper.RangeFieldType) {
-            config = new ValuesSourceConfig<>(CoreValuesSourceType.RANGE);
-        } else if (indexFieldData instanceof IndexHistogramFieldData) {
-            config = new ValuesSourceConfig<>(CoreValuesSourceType.HISTOGRAM);
->>>>>>> 4dfc07c9
         } else {
             // Field case
             MappedFieldType fieldType = context.fieldMapper(field);

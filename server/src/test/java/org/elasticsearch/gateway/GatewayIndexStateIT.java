--- conflicted
+++ resolved
@@ -31,14 +31,9 @@
 import org.elasticsearch.client.Requests;
 import org.elasticsearch.cluster.ClusterName;
 import org.elasticsearch.cluster.ClusterState;
-<<<<<<< HEAD
 import org.elasticsearch.cluster.coordination.CoordinationState;
-=======
-import org.elasticsearch.cluster.coordination.CoordinationMetaData;
->>>>>>> 8e5dd0b3
 import org.elasticsearch.cluster.metadata.IndexGraveyard;
 import org.elasticsearch.cluster.metadata.IndexMetaData;
-import org.elasticsearch.cluster.metadata.Manifest;
 import org.elasticsearch.cluster.metadata.MappingMetaData;
 import org.elasticsearch.cluster.metadata.MetaData;
 import org.elasticsearch.cluster.routing.IndexRoutingTable;
@@ -46,16 +41,11 @@
 import org.elasticsearch.cluster.routing.RoutingTable;
 import org.elasticsearch.cluster.routing.ShardRoutingState;
 import org.elasticsearch.cluster.routing.UnassignedInfo;
-<<<<<<< HEAD
-=======
 import org.elasticsearch.cluster.service.ClusterService;
-import org.elasticsearch.common.CheckedConsumer;
->>>>>>> 8e5dd0b3
 import org.elasticsearch.common.Priority;
 import org.elasticsearch.common.settings.Settings;
 import org.elasticsearch.common.xcontent.XContentFactory;
 import org.elasticsearch.common.xcontent.XContentType;
-import org.elasticsearch.core.internal.io.IOUtils;
 import org.elasticsearch.env.NodeEnvironment;
 import org.elasticsearch.index.mapper.MapperParsingException;
 import org.elasticsearch.indices.IndexClosedException;
@@ -66,7 +56,6 @@
 import org.elasticsearch.test.InternalTestCluster.RestartCallback;
 
 import java.io.IOException;
-import java.nio.file.Files;
 import java.nio.file.Path;
 import java.util.List;
 import java.util.Map;
@@ -522,13 +511,8 @@
         assertHitCount(client().prepareSearch().setQuery(matchAllQuery()).get(), 1L);
     }
 
-<<<<<<< HEAD
-    private void restartNodesOnBrokenClusterState(ClusterState.Builder clusterStateBuilder) throws Exception {
-        Map<String, LucenePersistedStateFactory> lucenePersistedStateFactories = Stream.of(internalCluster().getNodeNames())
-            .collect(Collectors.toMap(Function.identity(),
-                nodeName -> internalCluster().getInstance(LucenePersistedStateFactory.class, nodeName)));
-        final ClusterState clusterState = clusterStateBuilder.build();
-=======
+    @AwaitsFix(bugUrl = "https://github.com/elastic/elasticsearch/issues/48701")
+    // This test relates to loading a broken state that was written by a 6.x node, but for now we do not load state from old nodes.
     public void testHalfDeletedIndexImport() throws Exception {
         // It's possible for a 6.x node to add a tombstone for an index but not actually delete the index metadata from disk since that
         // deletion is slightly deferred and may race against the node being shut down; if you upgrade to 7.x when in this state then the
@@ -543,32 +527,33 @@
 
         final MetaData metaData = internalCluster().getInstance(ClusterService.class).state().metaData();
         final Path[] paths = internalCluster().getInstance(NodeEnvironment.class).nodeDataPaths();
-        writeBrokenMeta(metaStateService -> {
-            metaStateService.writeGlobalState("test", MetaData.builder(metaData)
-                // we remove the manifest file, resetting the term and making this look like an upgrade from 6.x, so must also reset the
-                // term in the coordination metadata
-                .coordinationMetaData(CoordinationMetaData.builder(metaData.coordinationMetaData()).term(0L).build())
-                // add a tombstone but do not delete the index metadata from disk
-                .putCustom(IndexGraveyard.TYPE, IndexGraveyard.builder().addTombstone(metaData.index("test").getIndex()).build()).build());
-            for (final Path path : paths) {
-                try (Stream<Path> stateFiles = Files.list(path.resolve(MetaDataStateFormat.STATE_DIR_NAME))) {
-                    for (final Path manifestPath : stateFiles
-                        .filter(p -> p.getFileName().toString().startsWith(Manifest.FORMAT.getPrefix())).collect(Collectors.toList())) {
-                        IOUtils.rm(manifestPath);
-                    }
-                }
-            }
-        });
+//        writeBrokenMeta(metaStateService -> {
+//            metaStateService.writeGlobalState("test", MetaData.builder(metaData)
+//                // we remove the manifest file, resetting the term and making this look like an upgrade from 6.x, so must also reset the
+//                // term in the coordination metadata
+//                .coordinationMetaData(CoordinationMetaData.builder(metaData.coordinationMetaData()).term(0L).build())
+//                // add a tombstone but do not delete the index metadata from disk
+//                .putCustom(IndexGraveyard.TYPE, IndexGraveyard.builder().addTombstone(metaData.index("test").getIndex()).build()).build());
+//            for (final Path path : paths) {
+//                try (Stream<Path> stateFiles = Files.list(path.resolve(MetaDataStateFormat.STATE_DIR_NAME))) {
+//                    for (final Path manifestPath : stateFiles
+//                        .filter(p -> p.getFileName().toString().startsWith(Manifest.FORMAT.getPrefix())).collect(Collectors.toList())) {
+//                        IOUtils.rm(manifestPath);
+//                    }
+//                }
+//            }
+//        });
 
         ensureGreen();
 
         assertBusy(() -> assertThat(internalCluster().getInstance(NodeEnvironment.class).availableIndexFolders(), empty()));
     }
 
-    private void writeBrokenMeta(CheckedConsumer<MetaStateService, IOException> writer) throws Exception {
-        Map<String, MetaStateService> metaStateServices = Stream.of(internalCluster().getNodeNames())
-            .collect(Collectors.toMap(Function.identity(), nodeName -> internalCluster().getInstance(MetaStateService.class, nodeName)));
->>>>>>> 8e5dd0b3
+    private void restartNodesOnBrokenClusterState(ClusterState.Builder clusterStateBuilder) throws Exception {
+        Map<String, LucenePersistedStateFactory> lucenePersistedStateFactories = Stream.of(internalCluster().getNodeNames())
+            .collect(Collectors.toMap(Function.identity(),
+                nodeName -> internalCluster().getInstance(LucenePersistedStateFactory.class, nodeName)));
+        final ClusterState clusterState = clusterStateBuilder.build();
         internalCluster().fullRestart(new RestartCallback(){
             @Override
             public Settings onNodeStopped(String nodeName) throws Exception {

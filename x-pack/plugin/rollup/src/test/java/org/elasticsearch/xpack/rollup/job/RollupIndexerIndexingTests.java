--- conflicted
+++ resolved
@@ -451,11 +451,7 @@
     }
 
     private static long asLong(String dateTime) {
-<<<<<<< HEAD
-        return DateFormatters.toZonedDateTime(DateFieldMapper.DEFAULT_DATE_TIME_FORMATTER.parse(dateTime)).toInstant().toEpochMilli();
-=======
-        return DateFieldMapper.DEFAULT_DATE_TIME_FORMATTER.parseJoda(dateTime).getMillis();
->>>>>>> dad6f1c9
+        return DateFieldMapper.DEFAULT_DATE_TIME_FORMATTER.parseMillis(dateTime);
     }
 
     /**

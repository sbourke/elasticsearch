--- conflicted
+++ resolved
@@ -75,7 +75,6 @@
 import org.elasticsearch.index.Index;
 import org.elasticsearch.index.IndexService;
 import org.elasticsearch.index.IndexSettings;
-import org.elasticsearch.index.NodeServicesProvider;
 import org.elasticsearch.index.engine.Engine;
 import org.elasticsearch.index.engine.EngineException;
 import org.elasticsearch.index.fielddata.FieldDataStats;
@@ -87,7 +86,6 @@
 import org.elasticsearch.index.mapper.ParsedDocument;
 import org.elasticsearch.index.mapper.Uid;
 import org.elasticsearch.index.mapper.internal.UidFieldMapper;
-import org.elasticsearch.index.percolator.PercolatorQueryCache;
 import org.elasticsearch.index.snapshots.IndexShardRepository;
 import org.elasticsearch.index.snapshots.IndexShardSnapshotStatus;
 import org.elasticsearch.index.store.Store;
@@ -177,7 +175,7 @@
         ClusterService cs = getInstanceFromNode(ClusterService.class);
         final Index index = cs.state().metaData().index("test").getIndex();
         Path[] shardPaths = env.availableShardPaths(new ShardId(index, 0));
-        logger.info("--> paths: [{}]", (Object)shardPaths);
+        logger.info("--> paths: [{}]", (Object) shardPaths);
         // Should not be able to acquire the lock because it's already open
         try {
             NodeEnvironment.acquireFSLockForPaths(IndexSettingsModule.newIndexSettings("test", Settings.EMPTY), shardPaths);
@@ -301,11 +299,7 @@
             // expected
         }
         try {
-<<<<<<< HEAD
-            indexShard.acquireReplicaOperationLock(indexShard.routingEntry().primaryTerm());
-=======
             indexShard.acquireReplicaOperationLock(indexShard.getPrimaryTerm());
->>>>>>> b8227a72
             fail("we should not be able to increment anymore");
         } catch (IndexShardClosedException e) {
             // expected
@@ -318,21 +312,6 @@
         IndicesService indicesService = getInstanceFromNode(IndicesService.class);
         IndexService indexService = indicesService.indexServiceSafe(resolveIndex("test"));
         IndexShard indexShard = indexService.getShardOrNull(0);
-<<<<<<< HEAD
-        final long primaryTerm = indexShard.shardRouting.primaryTerm();
-        // ugly hack to allow the shard to operated both as a replica and a primary
-        ShardRouting temp = indexShard.routingEntry();
-        ShardRouting newShardRouting = TestShardRouting.newShardRouting(temp.index(), temp.id(), temp.currentNodeId(), "BLA!", temp.primaryTerm(),
-                temp.primary(), ShardRoutingState.INITIALIZING, AllocationId.newRelocation(temp.allocationId()));
-        indexShard.updateRoutingEntry(newShardRouting, false);
-        assertEquals(0, indexShard.getActiveOperationsCount());
-        Releasable operation1;
-        if (randomBoolean()) {
-            operation1 = indexShard.acquirePrimaryOperationLock();
-        } else {
-            operation1 = indexShard.acquireReplicaOperationLock(primaryTerm);
-        }
-=======
         long primaryTerm = indexShard.getPrimaryTerm();
 
         ShardRouting temp = indexShard.routingEntry();
@@ -365,7 +344,6 @@
             }
         }
         Releasable operation1 = indexShard.acquirePrimaryOperationLock();
->>>>>>> b8227a72
         assertEquals(1, indexShard.getActiveOperationsCount());
         Releasable operation2;
         if (randomBoolean()) {
@@ -375,12 +353,6 @@
         }
         assertEquals(2, indexShard.getActiveOperationsCount());
 
-<<<<<<< HEAD
-        try {
-            indexShard.acquireReplicaOperationLock(primaryTerm - 1);
-            fail("you can not increment the operation counter with an older primary term");
-        } catch (IllegalIndexShardStateException e) {
-=======
         Releasables.close(operation1, operation2);
         assertEquals(0, indexShard.getActiveOperationsCount());
     }
@@ -446,7 +418,6 @@
             indexShard.acquireReplicaOperationLock(primaryTerm - 1);
             fail("you can not increment the operation counter with an older primary term");
         } catch (IllegalArgumentException e) {
->>>>>>> b8227a72
             assertThat(e.getMessage(), containsString("operation term"));
             assertThat(e.getMessage(), containsString("too old"));
         }
@@ -465,9 +436,9 @@
         IndicesService indicesService = getInstanceFromNode(IndicesService.class);
         indicesService.indexService(resolveIndex("test")).getShardOrNull(0).checkIdle(0);
         assertBusy(() -> {
-            IndexStats indexStats = client().admin().indices().prepareStats("test").clear().get().getIndex("test");
-            assertNotNull(indexStats.getShards()[0].getCommitStats().getUserData().get(Engine.SYNC_COMMIT_ID));
-            indicesService.indexService(resolveIndex("test")).getShardOrNull(0).checkIdle(0);
+                IndexStats indexStats = client().admin().indices().prepareStats("test").clear().get().getIndex("test");
+                assertNotNull(indexStats.getShards()[0].getCommitStats().getUserData().get(Engine.SYNC_COMMIT_ID));
+                indicesService.indexService(resolveIndex("test")).getShardOrNull(0).checkIdle(0);
             }
         );
         IndexStats indexStats = client().admin().indices().prepareStats("test").get().getIndex("test");
@@ -676,9 +647,9 @@
         IndexService test = indicesService.indexService(resolveIndex("test"));
         IndexShard shard = test.getShardOrNull(0);
         ShardStats stats = new ShardStats(shard.routingEntry(), shard.shardPath(),
-                new CommonStats(indicesService.getIndicesQueryCache(), test.cache().getPercolatorQueryCache(), shard,
-                        new CommonStatsFlags()),
-                shard.commitStats(), shard.seqNoStats());
+            new CommonStats(indicesService.getIndicesQueryCache(), test.cache().getPercolatorQueryCache(), shard,
+                new CommonStatsFlags()),
+            shard.commitStats(), shard.seqNoStats());
         assertEquals(shard.shardPath().getRootDataPath().toString(), stats.getDataPath());
         assertEquals(shard.shardPath().getRootStatePath().toString(), stats.getStatePath());
         assertEquals(shard.shardPath().isCustomDataPath(), stats.isCustomDataPath());
@@ -892,7 +863,7 @@
 
     public void testLockingBeforeAndAfterRelocated() throws Exception {
         assertAcked(client().admin().indices().prepareCreate("test").setSettings(
-                Settings.builder().put("index.number_of_shards", 1).put("index.number_of_replicas", 0)
+            Settings.builder().put("index.number_of_shards", 1).put("index.number_of_replicas", 0)
         ).get());
         ensureGreen();
         IndicesService indicesService = getInstanceFromNode(IndicesService.class);
@@ -922,7 +893,7 @@
 
     public void testStressRelocated() throws Exception {
         assertAcked(client().admin().indices().prepareCreate("test").setSettings(
-                Settings.builder().put("index.number_of_shards", 1).put("index.number_of_replicas", 0)
+            Settings.builder().put("index.number_of_shards", 1).put("index.number_of_replicas", 0)
         ).get());
         ensureGreen();
         IndicesService indicesService = getInstanceFromNode(IndicesService.class);
@@ -1309,9 +1280,9 @@
         ShardRouting routing = new ShardRouting(shard.routingEntry());
         shard.close("simon says", true);
         IndexShard newShard = new IndexShard(shard.shardId(), indexService.getIndexSettings(), shard.shardPath(),
-                shard.store(), indexService.cache(), indexService.mapperService(), indexService.similarityService(),
-                indexService.fieldData(), shard.getEngineFactory(), indexService.getIndexEventListener(), wrapper,
-                indexService.getThreadPool(), indexService.getBigArrays(), indexService.getSearchSlowLog(), null, listeners
+            shard.store(), indexService.cache(), indexService.mapperService(), indexService.similarityService(),
+            indexService.fieldData(), shard.getEngineFactory(), indexService.getIndexEventListener(), wrapper,
+            indexService.getThreadPool(), indexService.getBigArrays(), indexService.getSearchSlowLog(), null, listeners
         );
         ShardRoutingHelper.reinit(routing);
         newShard.updateRoutingEntry(routing, false);

--- conflicted
+++ resolved
@@ -36,12 +36,7 @@
 import java.util.Set;
 
 import static org.elasticsearch.cluster.metadata.IndexMetaData.*;
-<<<<<<< HEAD
 import static org.elasticsearch.test.ESTestCase.*;
-=======
-import static org.elasticsearch.test.ESTestCase.randomFrom;
-import static org.elasticsearch.test.ESTestCase.randomIntBetween;
->>>>>>> 4a6f3c78
 
 /**
  * Helper methods for generating cluster states
@@ -229,12 +224,13 @@
 
     /**
      * Creates a cluster state where local node and master node can be specified
+     *
      * @param localNode  node in allNodes that is the local node
      * @param masterNode node in allNodes that is the master node. Can be null if no master exists
      * @param allNodes   all nodes in the cluster
      * @return cluster state
      */
-    public static  ClusterState state(DiscoveryNode localNode, DiscoveryNode masterNode, DiscoveryNode... allNodes) {
+    public static ClusterState state(DiscoveryNode localNode, DiscoveryNode masterNode, DiscoveryNode... allNodes) {
         DiscoveryNodes.Builder discoBuilder = DiscoveryNodes.builder();
         for (DiscoveryNode node : allNodes) {
             discoBuilder.put(node);

--- conflicted
+++ resolved
@@ -113,17 +113,13 @@
         @Override
         public Aggregator createInternal(AggregationContext context, Aggregator parent, boolean collectsFromSingleBucket,
                 List<PipelineAggregator> pipelineAggregators, Map<String, Object> metaData) throws IOException {
-<<<<<<< HEAD
-            Query filter = this.filter.toQuery(context.searchContext().indexShard().getQueryShardContext());
-            return new FilterAggregator(name, filter, factories, context, parent, pipelineAggregators, metaData);
-=======
             IndexSearcher contextSearcher = context.searchContext().searcher();
             if (searcher != contextSearcher) {
                 searcher = contextSearcher;
+                Query filter = this.filter.toQuery(context.searchContext().indexShard().getQueryShardContext());
                 weight = contextSearcher.createNormalizedWeight(filter, false);
             }
             return new FilterAggregator(name, weight, factories, context, parent, pipelineAggregators, metaData);
->>>>>>> ec31feca
         }
 
         @Override
